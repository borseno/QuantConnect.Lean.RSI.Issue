﻿/*
 * QUANTCONNECT.COM - Democratizing Finance, Empowering Individuals.
 * Lean Algorithmic Trading Engine v2.0. Copyright 2014 QuantConnect Corporation.
 * 
 * Licensed under the Apache License, Version 2.0 (the "License"); 
 * you may not use this file except in compliance with the License.
 * You may obtain a copy of the License at http://www.apache.org/licenses/LICENSE-2.0
 * 
 * Unless required by applicable law or agreed to in writing, software
 * distributed under the License is distributed on an "AS IS" BASIS,
 * WITHOUT WARRANTIES OR CONDITIONS OF ANY KIND, either express or implied.
 * See the License for the specific language governing permissions and
 * limitations under the License.
 *
*/

using System;
using System.Collections;
using System.Collections.Generic;
using System.Collections.Specialized;
using System.Linq;
using System.Threading;
using System.Threading.Tasks;
using QuantConnect.Configuration;
using QuantConnect.Data;
using QuantConnect.Data.Custom;
using QuantConnect.Data.Market;
using QuantConnect.Data.UniverseSelection;
using QuantConnect.Interfaces;
using QuantConnect.Lean.Engine.DataFeeds.Enumerators;
using QuantConnect.Lean.Engine.DataFeeds.Enumerators.Factories;
using QuantConnect.Lean.Engine.Results;
using QuantConnect.Logging;
using QuantConnect.Packets;
using QuantConnect.Securities;
using QuantConnect.Util;

namespace QuantConnect.Lean.Engine.DataFeeds
{
    /// <summary>
    /// Provides an implementation of <see cref="IDataFeed"/> that is designed to deal with
    /// live, remote data sources
    /// </summary>
    public class LiveTradingDataFeed : IDataFeed
    {
        private SecurityChanges _changes = SecurityChanges.None;
        private static readonly Symbol DataQueueHandlerSymbol = Symbol.Create("data-queue-handler-symbol", SecurityType.Base, Market.USA);

        private LiveNodePacket _job;
        private IAlgorithm _algorithm;
        // used to get current time
        private ITimeProvider _timeProvider;
        // used to keep time constant during a time sync iteration
        private ManualTimeProvider _frontierTimeProvider;

        private Ref<TimeSpan> _fillForwardResolution;
        private IResultHandler _resultHandler;
        private IDataQueueHandler _dataQueueHandler;
        private BaseDataExchange _exchange;
        private BaseDataExchange _customExchange;
        private SubscriptionCollection _subscriptions;
        private CancellationTokenSource _cancellationTokenSource = new CancellationTokenSource();
        private BusyBlockingCollection<TimeSlice> _bridge;
        private UniverseSelection _universeSelection;
        private DateTime _frontierUtc;

        /// <summary>
        /// Gets all of the current subscriptions this data feed is processing
        /// </summary>
        public IEnumerable<Subscription> Subscriptions
        {
            get { return _subscriptions; }
        }

        /// <summary>
        /// Public flag indicator that the thread is still busy.
        /// </summary>
        public bool IsActive
        {
            get; private set;
        }

        /// <summary>
        /// Initializes the data feed for the specified job and algorithm
        /// </summary>
        public void Initialize(IAlgorithm algorithm, AlgorithmNodePacket job, IResultHandler resultHandler, IMapFileProvider mapFileProvider, IFactorFileProvider factorFileProvider)
        {
            if (!(job is LiveNodePacket))
            {
                throw new ArgumentException("The LiveTradingDataFeed requires a LiveNodePacket.");
            }

            _cancellationTokenSource = new CancellationTokenSource();

            _algorithm = algorithm;
            _job = (LiveNodePacket) job;
            _resultHandler = resultHandler;
            _timeProvider = GetTimeProvider();
            _dataQueueHandler = GetDataQueueHandler();

            _frontierTimeProvider = new ManualTimeProvider(_timeProvider.GetUtcNow());
            _customExchange = new BaseDataExchange("CustomDataExchange") {SleepInterval = 10};
            // sleep is controlled on this exchange via the GetNextTicksEnumerator
            _exchange = new BaseDataExchange("DataQueueExchange"){SleepInterval = 0};
            _exchange.AddEnumerator(DataQueueHandlerSymbol, GetNextTicksEnumerator());
            _subscriptions = new SubscriptionCollection();

            _bridge = new BusyBlockingCollection<TimeSlice>();
            _universeSelection = new UniverseSelection(this, algorithm, job.Controls);

            // run the exchanges
            Task.Run(() => _exchange.Start(_cancellationTokenSource.Token));
            Task.Run(() => _customExchange.Start(_cancellationTokenSource.Token));

            // this value will be modified via calls to AddSubscription/RemoveSubscription
            var ffres = Time.OneMinute;
            _fillForwardResolution = Ref.Create(() => ffres, v => ffres = v);

            // wire ourselves up to receive notifications when universes are added/removed
            var start = _timeProvider.GetUtcNow();
            algorithm.UniverseManager.CollectionChanged += (sender, args) =>
            {
                switch (args.Action)
                {
                    case NotifyCollectionChangedAction.Add:
                        foreach (var universe in args.NewItems.OfType<Universe>())
                        {
                            var config = universe.Configuration;
                            var marketHoursDatabase = MarketHoursDatabase.FromDataFolder();
                            var exchangeHours = marketHoursDatabase.GetExchangeHours(config);

                            Security security;
                            if (!_algorithm.Securities.TryGetValue(config.Symbol, out security))
                            {
                                // create a canonical security object
                                security = new Security(exchangeHours, config, _algorithm.Portfolio.CashBook[CashBook.AccountCurrency], SymbolProperties.GetDefault(CashBook.AccountCurrency));
                            }

                            AddSubscription(new SubscriptionRequest(true, universe, security, config, start, Time.EndOfTime));

                            // Not sure if this is needed but left here because of this:
                            // https://github.com/QuantConnect/Lean/commit/029d70bde6ca83a1eb0c667bb5cc4444bea05678
                            UpdateFillForwardResolution();
                        }
                        break;

                    case NotifyCollectionChangedAction.Remove:
                        foreach (var universe in args.OldItems.OfType<Universe>())
                        {
                            RemoveSubscription(universe.Configuration);
                        }
                        break;

                    default:
                        throw new NotImplementedException("The specified action is not implemented: " + args.Action);
                }
            };
        }

        /// <summary>
        /// Adds a new subscription to provide data for the specified security.
        /// </summary>
        /// <param name="request">Defines the subscription to be added, including start/end times the universe and security</param>
        /// <returns>True if the subscription was created and added successfully, false otherwise</returns>
        public bool AddSubscription(SubscriptionRequest request)
        {
            if (_subscriptions.Contains(request.Configuration))
            {
                // duplicate subscription request
                return false;
            }

            // create and add the subscription to our collection
            var subscription = request.IsUniverseSubscription
                ? CreateUniverseSubscription(request)
                : CreateSubscription(request);
            
            // for some reason we couldn't create the subscription
            if (subscription == null)
            {
                Log.Trace("Unable to add subscription for: " + request.Security.Symbol.ToString());
                return false;
            }

            Log.Trace("LiveTradingDataFeed.AddSubscription(): Added " + request.Security.Symbol.ToString());

            _subscriptions.TryAdd(subscription);

            // send the subscription for the new symbol through to the data queuehandler
            // unless it is custom data, custom data is retrieved using the same as backtest
            if (!subscription.Configuration.IsCustomData)
            {
                _dataQueueHandler.Subscribe(_job, new[] {request.Security.Symbol});
            }

            // keep track of security changes, we emit these to the algorithm
            // as notifications, used in universe selection
            _changes += SecurityChanges.Added(request.Security);

            UpdateFillForwardResolution();

            return true;
        }

        /// <summary>
        /// Removes the subscription from the data feed, if it exists
        /// </summary>
        /// <param name="configuration">The configuration of the subscription to remove</param>
        /// <returns>True if the subscription was successfully removed, false otherwise</returns>
        public bool RemoveSubscription(SubscriptionDataConfig configuration)
        {
            // remove the subscription from our collection
            Subscription subscription;
            if (!_subscriptions.TryGetValue(configuration, out subscription))
            {
                return false;
            }

            var security = subscription.Security;

            // remove the subscriptions
            if (subscription.Configuration.IsCustomData)
            {
                _customExchange.RemoveEnumerator(security.Symbol);
                _customExchange.RemoveDataHandler(security.Symbol);
            }
            else
            {
                _dataQueueHandler.Unsubscribe(_job, new[] { security.Symbol });
                _exchange.RemoveDataHandler(security.Symbol);
            }

            subscription.Dispose();

            // keep track of security changes, we emit these to the algorithm
            // as notications, used in universe selection
            _changes += SecurityChanges.Removed(security);


            Log.Trace("LiveTradingDataFeed.RemoveSubscription(): Removed " + configuration.ToString());
            UpdateFillForwardResolution();

            return true;
        }

        /// <summary>
        /// Primary entry point.
        /// </summary>
        public void Run()
        {
            IsActive = true;

            // we want to emit to the bridge minimally once a second since the data feed is
            // the heartbeat of the application, so this value will contain a second after
            // the last emit time, and if we pass this time, we'll emit even with no data
            var nextEmit = DateTime.MinValue;

            try
            {
                while (!_cancellationTokenSource.IsCancellationRequested)
                {
                    // perform sleeps to wake up on the second?
                    _frontierUtc = _timeProvider.GetUtcNow();
                    _frontierTimeProvider.SetCurrentTime(_frontierUtc);

                    var data = new List<DataFeedPacket>();
                    foreach (var subscription in Subscriptions)
                    {
                        var packet = new DataFeedPacket(subscription.Security, subscription.Configuration);

                        // dequeue data that is time stamped at or before this frontier
                        while (subscription.MoveNext() && subscription.Current != null)
                        {
                            packet.Add(subscription.Current);
                        }

                        // if we have data, add it to be added to the bridge
                        if (packet.Count > 0) data.Add(packet);

                        // we have new universe data to select based on
                        if (subscription.IsUniverseSelectionSubscription && packet.Count > 0)
                        {
                            var universe = subscription.Universe;

                            // always wait for other thread to sync up
                            if (!_bridge.WaitHandle.WaitOne(Timeout.Infinite, _cancellationTokenSource.Token))
                            {
                                break;
                            }

                            // assume that if the first item is a base data collection then the enumerator handled the aggregation,
                            // otherwise, load all the the data into a new collection instance
                            var collection = packet.Data[0] as BaseDataCollection ?? new BaseDataCollection(_frontierUtc, subscription.Configuration.Symbol, packet.Data);

                            _changes += _universeSelection.ApplyUniverseSelection(universe, _frontierUtc, collection);
                        }
                    }

                    // check for cancellation
                    if (_cancellationTokenSource.IsCancellationRequested) return;

                    // emit on data or if we've elapsed a full second since last emit
                    if (data.Count != 0 || _frontierUtc >= nextEmit)
                    {
                        _bridge.Add(TimeSlice.Create(_frontierUtc, _algorithm.TimeZone, _algorithm.Portfolio.CashBook, data, _changes), _cancellationTokenSource.Token);

                        // force emitting every second
                        nextEmit = _frontierUtc.RoundDown(Time.OneSecond).Add(Time.OneSecond);
                    }

                    // reset our security changes
                    _changes = SecurityChanges.None;

                    // take a short nap
                    Thread.Sleep(1);
                }
            }
            catch (Exception err)
            {
                Log.Error(err);
                _algorithm.RunTimeError = err;
            }

            Log.Trace("LiveTradingDataFeed.Run(): Exited thread.");
            IsActive = false;
        }

        /// <summary>
        /// External controller calls to signal a terminate of the thread.
        /// </summary>
        public void Exit()
        {
            if (_subscriptions != null)
            {
                // remove each subscription from our collection
                foreach (var subscription in Subscriptions)
                {
                    try
                    {
                        RemoveSubscription(subscription.Configuration);
                    }
                    catch (Exception err)
                    {
                        Log.Error(err, "Error removing: " + subscription.Configuration);
                    }
                }
            }

            if (_exchange != null) _exchange.Stop();
            if (_customExchange != null) _customExchange.Stop();

            Log.Trace("LiveTradingDataFeed.Exit(): Setting cancellation token...");
            _cancellationTokenSource.Cancel();
            
            if (_bridge != null) _bridge.Dispose();
        }

        /// <summary>
        /// Gets the <see cref="IDataQueueHandler"/> to use. By default this will try to load
        /// the type specified in the configuration via the 'data-queue-handler'
        /// </summary>
        /// <returns>The loaded <see cref="IDataQueueHandler"/></returns>
        protected virtual IDataQueueHandler GetDataQueueHandler()
        {
            return Composer.Instance.GetExportedValueByTypeName<IDataQueueHandler>(Config.Get("data-queue-handler", "LiveDataQueue"));
        }

        /// <summary>
        /// Gets the <see cref="ITimeProvider"/> to use. By default this will load the
        /// <see cref="RealTimeProvider"/> which use's the system's <see cref="DateTime.UtcNow"/>
        /// for the current time
        /// </summary>
        /// <returns>he loaded <see cref="ITimeProvider"/></returns>
        protected virtual ITimeProvider GetTimeProvider()
        {
            return new RealTimeProvider();
        }

        /// <summary>
        /// Creates a new subscription for the specified security
        /// </summary>
        /// <param name="request">The subscription request</param>
        /// <returns>A new subscription instance of the specified security</returns>
        protected Subscription CreateSubscription(SubscriptionRequest request)
        {
            Subscription subscription = null;
            try
            {
                var localEndTime = request.EndTimeUtc.ConvertFromUtc(request.Security.Exchange.TimeZone);
                var timeZoneOffsetProvider = new TimeZoneOffsetProvider(request.Security.Exchange.TimeZone, request.StartTimeUtc, request.EndTimeUtc);

                IEnumerator<BaseData> enumerator;
                if (request.Configuration.IsCustomData)
                {
                    if (!Quandl.IsAuthCodeSet)
                    {
                        // we're not using the SubscriptionDataReader, so be sure to set the auth token here
                        Quandl.SetAuthCode(Config.Get("quandl-auth-token"));
                    }

                    // each time we exhaust we'll new up this enumerator stack
                    var refresher = new RefreshEnumerator<BaseData>(() =>
                    {
<<<<<<< HEAD
                        var dateInDataTimeZone = DateTime.UtcNow.ConvertFromUtc(request.Configuration.DataTimeZone).Date;
                        var enumeratorFactory = new BaseDataCollectionSubscripionEnumeratorFactory(r => new [] {dateInDataTimeZone});
                        var factoryReadEnumerator = enumeratorFactory.CreateEnumerator(request);
                        var maximumDataAge = TimeSpan.FromTicks(Math.Max(request.Configuration.Increment.Ticks, TimeSpan.FromSeconds(5).Ticks));
                        var fastForward = new FastForwardEnumerator(factoryReadEnumerator, _timeProvider, request.Security.Exchange.TimeZone, maximumDataAge);
                        return new FrontierAwareEnumerator(fastForward, _timeProvider, timeZoneOffsetProvider);
=======
                        var sourceProvider = (BaseData)Activator.CreateInstance(config.Type);
                        var dateInDataTimeZone = DateTime.UtcNow.ConvertFromUtc(config.DataTimeZone).Date;
                        var source = sourceProvider.GetSource(config, dateInDataTimeZone, true);
                        var factory = SubscriptionDataSourceReader.ForSource(source, config, dateInDataTimeZone, false);
                        var factoryReadEnumerator = factory.Read(source).GetEnumerator();
                        var maximumDataAge = TimeSpan.FromTicks(Math.Max(config.Increment.Ticks, TimeSpan.FromSeconds(5).Ticks));
                        return new FastForwardEnumerator(factoryReadEnumerator, _timeProvider, security.Exchange.TimeZone, maximumDataAge);
>>>>>>> aed21365
                    });

                    // rate limit the refreshing of the stack to the requested interval
                    var minimumTimeBetweenCalls = Math.Min(request.Configuration.Increment.Ticks, TimeSpan.FromMinutes(30).Ticks);
                    var rateLimit = new RateLimitEnumerator(refresher, _timeProvider, TimeSpan.FromTicks(minimumTimeBetweenCalls));
<<<<<<< HEAD
                    _customExchange.AddEnumerator(request.Configuration.Symbol, rateLimit);
=======
                    var frontierAware = new FrontierAwareEnumerator(rateLimit, _timeProvider, timeZoneOffsetProvider);
                    _customExchange.AddEnumerator(config.Symbol, frontierAware);
>>>>>>> aed21365

                    var enqueable = new EnqueueableEnumerator<BaseData>();
                    _customExchange.SetDataHandler(request.Configuration.Symbol, data =>
                    {
                        enqueable.Enqueue(data);
                        if (subscription != null) subscription.RealtimePrice = data.Value;
                    });
                    enumerator = enqueable;
                }
                else if (request.Configuration.Resolution != Resolution.Tick)
                {
                    // this enumerator allows the exchange to pump ticks into the 'back' of the enumerator,
                    // and the time sync loop can pull aggregated trade bars off the front
                    var aggregator = new TradeBarBuilderEnumerator(request.Configuration.Increment, request.Security.Exchange.TimeZone, _timeProvider);
                    _exchange.SetDataHandler(request.Configuration.Symbol, data =>
                    {
                        aggregator.ProcessData((Tick) data);
                        if (subscription != null) subscription.RealtimePrice = data.Value;
                    });
                    enumerator = aggregator;
                }
                else
                {
                    // tick subscriptions can pass right through
                    var tickEnumerator = new EnqueueableEnumerator<BaseData>();
                    _exchange.SetDataHandler(request.Configuration.Symbol, data =>
                    {
                        tickEnumerator.Enqueue(data);
                        if (subscription != null) subscription.RealtimePrice = data.Value;
                    });
                    enumerator = tickEnumerator;
                }

                if (request.Configuration.FillDataForward)
                {
                    enumerator = new LiveFillForwardEnumerator(_frontierTimeProvider, enumerator, request.Security.Exchange, _fillForwardResolution, request.Configuration.ExtendedMarketHours, localEndTime, request.Configuration.Increment);
                }

                // define market hours and user filters to incoming data
                if (request.Configuration.IsFilteredSubscription)
                {
                    enumerator = new SubscriptionFilterEnumerator(enumerator, request.Security, localEndTime);
                }

                // finally, make our subscriptions aware of the frontier of the data feed, prevents future data from spewing into the feed
                enumerator = new FrontierAwareEnumerator(enumerator, _frontierTimeProvider, timeZoneOffsetProvider);

                subscription = new Subscription(request.Universe, request.Security, request.Configuration, enumerator, timeZoneOffsetProvider, request.StartTimeUtc, request.EndTimeUtc, false);
            }
            catch (Exception err)
            {
                Log.Error(err);
            }

            return subscription;
        }

        /// <summary>
        /// Creates a new subscription for universe selection
        /// </summary>
        /// <param name="request">The subscription request</param>
        private Subscription CreateUniverseSubscription(SubscriptionRequest request)
        {
            // TODO : Consider moving the creating of universe subscriptions to a separate, testable class

            // grab the relevant exchange hours
            var config = request.Universe.Configuration;

            var tzOffsetProvider = new TimeZoneOffsetProvider(request.Security.Exchange.TimeZone, request.StartTimeUtc, request.EndTimeUtc);

            IEnumerator<BaseData> enumerator;
            
            var userDefined = request.Universe as UserDefinedUniverse;
            if (userDefined != null)
            {
                Log.Trace("LiveTradingDataFeed.CreateUniverseSubscription(): Creating user defined universe: " + config.Symbol.ToString());

                // spoof a tick on the requested interval to trigger the universe selection function
                var enumeratorFactory = new UserDefinedUniverseSubcriptionEnumeratorFactory(userDefined, MarketHoursDatabase.FromDataFolder());
                enumerator = enumeratorFactory.CreateEnumerator(request);

                enumerator = new FrontierAwareEnumerator(enumerator, _timeProvider, tzOffsetProvider);

                var enqueueable = new EnqueueableEnumerator<BaseData>();
                _customExchange.AddEnumerator(new EnumeratorHandler(config.Symbol, enumerator, enqueueable));
                enumerator = enqueueable;
            }
            else if (config.Type == typeof (CoarseFundamental))
            {
                Log.Trace("LiveTradingDataFeed.CreateUniverseSubscription(): Creating coarse universe: " + config.Symbol.ToString());

                // since we're binding to the data queue exchange we'll need to let him
                // know that we expect this data
                _dataQueueHandler.Subscribe(_job, new[] {request.Security.Symbol});

                var enqueable = new EnqueueableEnumerator<BaseData>();
                _exchange.SetDataHandler(config.Symbol, data =>
                {
                    enqueable.Enqueue(data);
                });
                enumerator = enqueable;
            }
            else
            {
                Log.Trace("LiveTradingDataFeed.CreateUniverseSubscription(): Creating custom universe: " + config.Symbol.ToString());

                // each time we exhaust we'll new up this enumerator stack
                var refresher = new RefreshEnumerator<BaseDataCollection>(() =>
                {
                    var sourceProvider = (BaseData)Activator.CreateInstance(config.Type);
                    var dateInDataTimeZone = DateTime.UtcNow.ConvertFromUtc(config.DataTimeZone).Date;
                    var source = sourceProvider.GetSource(config, dateInDataTimeZone, true);
                    var factory = SubscriptionDataSourceReader.ForSource(source, config, dateInDataTimeZone, false);
                    var factorEnumerator = factory.Read(source).GetEnumerator();
                    var fastForward = new FastForwardEnumerator(factorEnumerator, _timeProvider, request.Security.Exchange.TimeZone, config.Increment);
                    var frontierAware = new FrontierAwareEnumerator(fastForward, _frontierTimeProvider, tzOffsetProvider);
                    return new BaseDataCollectionAggregatorEnumerator(frontierAware, config.Symbol);
                });
                
                // rate limit the refreshing of the stack to the requested interval
                var minimumTimeBetweenCalls = Math.Min(config.Increment.Ticks, TimeSpan.FromMinutes(30).Ticks);
                var rateLimit = new RateLimitEnumerator(refresher, _timeProvider, TimeSpan.FromTicks(minimumTimeBetweenCalls));
                var enqueueable = new EnqueueableEnumerator<BaseData>();
                _customExchange.AddEnumerator(new EnumeratorHandler(config.Symbol, rateLimit, enqueueable));
                enumerator = enqueueable;
            }

            // create the subscription
            var subscription = new Subscription(request.Universe, request.Security, config, enumerator, tzOffsetProvider, request.StartTimeUtc, request.EndTimeUtc, true);

            return subscription;
        }

        /// <summary>
        /// Provides an <see cref="IEnumerator{BaseData}"/> that will continually dequeue data
        /// from the data queue handler while we're not cancelled
        /// </summary>
        /// <returns></returns>
        private IEnumerator<BaseData> GetNextTicksEnumerator()
        {
            while (!_cancellationTokenSource.IsCancellationRequested)
            {
                int ticks = 0;
                foreach (var data in _dataQueueHandler.GetNextTicks())
                {
                    ticks++;
                    yield return data;
                }
                if (ticks == 0) Thread.Sleep(1);
            }

            Log.Trace("LiveTradingDataFeed.GetNextTicksEnumerator(): Exiting enumerator thread...");
        }

        /// <summary>
        /// Updates the fill forward resolution by checking all existing subscriptions and
        /// selecting the smallest resoluton not equal to tick
        /// </summary>
        private void UpdateFillForwardResolution()
        {
            _fillForwardResolution.Value = _subscriptions
                .Where(x => !x.Configuration.IsInternalFeed)
                .Select(x => x.Configuration.Resolution)
                .Where(x => x != Resolution.Tick)
                .DefaultIfEmpty(Resolution.Minute)
                .Min().ToTimeSpan();
        }

        /// <summary>
        /// Returns an enumerator that iterates through the collection.
        /// </summary>
        /// <returns>
        /// A <see cref="T:System.Collections.Generic.IEnumerator`1"/> that can be used to iterate through the collection.
        /// </returns>
        /// <filterpriority>1</filterpriority>
        public IEnumerator<TimeSlice> GetEnumerator()
        {
            return _bridge.GetConsumingEnumerable(_cancellationTokenSource.Token).GetEnumerator();
        }

        /// <summary>
        /// Returns an enumerator that iterates through a collection.
        /// </summary>
        /// <returns>
        /// An <see cref="T:System.Collections.IEnumerator"/> object that can be used to iterate through the collection.
        /// </returns>
        /// <filterpriority>2</filterpriority>
        IEnumerator IEnumerable.GetEnumerator()
        {
            return GetEnumerator();
        }


        /// <summary>
        /// Overrides methods of the base data exchange implementation
        /// </summary>
        class EnumeratorHandler : BaseDataExchange.EnumeratorHandler
        {
            private readonly EnqueueableEnumerator<BaseData> _enqueueable;
            public EnumeratorHandler(Symbol symbol, IEnumerator<BaseData> enumerator, EnqueueableEnumerator<BaseData> enqueueable)
                : base(symbol, enumerator, true)
            {
                _enqueueable = enqueueable;
            }
            /// <summary>
            /// Returns true if this enumerator should move next
            /// </summary>
            public override bool ShouldMoveNext() { return true; }
            /// <summary>
            /// Calls stop on the internal enqueueable enumerator
            /// </summary>
            public override void OnEnumeratorFinished() { _enqueueable.Stop(); }
            /// <summary>
            /// Enqueues the data
            /// </summary>
            /// <param name="data">The data to be handled</param>
            public override void HandleData(BaseData data)
            {
                _enqueueable.Enqueue(data);
            }
        }
    }
}<|MERGE_RESOLUTION|>--- conflicted
+++ resolved
@@ -401,33 +401,18 @@
                     // each time we exhaust we'll new up this enumerator stack
                     var refresher = new RefreshEnumerator<BaseData>(() =>
                     {
-<<<<<<< HEAD
                         var dateInDataTimeZone = DateTime.UtcNow.ConvertFromUtc(request.Configuration.DataTimeZone).Date;
                         var enumeratorFactory = new BaseDataCollectionSubscripionEnumeratorFactory(r => new [] {dateInDataTimeZone});
                         var factoryReadEnumerator = enumeratorFactory.CreateEnumerator(request);
                         var maximumDataAge = TimeSpan.FromTicks(Math.Max(request.Configuration.Increment.Ticks, TimeSpan.FromSeconds(5).Ticks));
-                        var fastForward = new FastForwardEnumerator(factoryReadEnumerator, _timeProvider, request.Security.Exchange.TimeZone, maximumDataAge);
-                        return new FrontierAwareEnumerator(fastForward, _timeProvider, timeZoneOffsetProvider);
-=======
-                        var sourceProvider = (BaseData)Activator.CreateInstance(config.Type);
-                        var dateInDataTimeZone = DateTime.UtcNow.ConvertFromUtc(config.DataTimeZone).Date;
-                        var source = sourceProvider.GetSource(config, dateInDataTimeZone, true);
-                        var factory = SubscriptionDataSourceReader.ForSource(source, config, dateInDataTimeZone, false);
-                        var factoryReadEnumerator = factory.Read(source).GetEnumerator();
-                        var maximumDataAge = TimeSpan.FromTicks(Math.Max(config.Increment.Ticks, TimeSpan.FromSeconds(5).Ticks));
-                        return new FastForwardEnumerator(factoryReadEnumerator, _timeProvider, security.Exchange.TimeZone, maximumDataAge);
->>>>>>> aed21365
+                        return new FastForwardEnumerator(factoryReadEnumerator, _timeProvider, request.Security.Exchange.TimeZone, maximumDataAge);
                     });
 
                     // rate limit the refreshing of the stack to the requested interval
                     var minimumTimeBetweenCalls = Math.Min(request.Configuration.Increment.Ticks, TimeSpan.FromMinutes(30).Ticks);
                     var rateLimit = new RateLimitEnumerator(refresher, _timeProvider, TimeSpan.FromTicks(minimumTimeBetweenCalls));
-<<<<<<< HEAD
-                    _customExchange.AddEnumerator(request.Configuration.Symbol, rateLimit);
-=======
                     var frontierAware = new FrontierAwareEnumerator(rateLimit, _timeProvider, timeZoneOffsetProvider);
-                    _customExchange.AddEnumerator(config.Symbol, frontierAware);
->>>>>>> aed21365
+                    _customExchange.AddEnumerator(request.Configuration.Symbol, frontierAware);
 
                     var enqueable = new EnqueueableEnumerator<BaseData>();
                     _customExchange.SetDataHandler(request.Configuration.Symbol, data =>
